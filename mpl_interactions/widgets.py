<<<<<<< HEAD
"""Custom matplotlib widgets made for use in this library."""

=======
import numpy as np
from matplotlib import cbook, ticker
>>>>>>> e1fde9d0
from matplotlib.cbook import CallbackRegistry
from matplotlib.widgets import AxesWidget


class scatter_selector(AxesWidget):
    """
    A widget for selecting a point in a scatter plot. callback will receive (index, (x, y))
    """

    def __init__(self, ax, x, y, pickradius=5, which_button=1, **kwargs):
        """
        Create the scatter plot and selection machinery.

        Parameters
        ----------
        ax : Axes
            The Axes on which to make the scatter plot
        x, y : float or array-like, shape (n, )
            The data positions.
        pickradius : float
            Pick radius, in points.
        which_button : int, default: 1
            Where 1=left, 2=middle, 3=right

        Other Parameters
        ----------------
        **kwargs : arguments to scatter
            Other keyword arguments are passed directly to the ``ax.scatter`` command

        """
        super().__init__(ax)
        self.scatter = ax.scatter(x, y, **kwargs, picker=True)
        self.scatter.set_pickradius(pickradius)
        self._observers = CallbackRegistry()
        self._x = x
        self._y = y
        self._button = which_button
        self.connect_event("pick_event", self._on_pick)
        self._init_val()

    def _init_val(self):
        self.val = (0, (self._x[0], self._y[0]))

    def _on_pick(self, event):
        if event.mouseevent.button == self._button:
            idx = event.ind[0]
            x = self._x[idx]
            y = self._y[idx]
            self._process(idx, (x, y))

    def _process(idx, val):
        self._observers.process("picked", idx, val)

    def on_changed(self, func):
        """
        When a point is clicked calll *func* with the newly selected point

        Parameters
        ----------
        func : callable
            Function to call when slider is changed.
            The function must accept a (int, tuple(float, float)) as its arguments.

        Returns
        -------
        int
            Connection id (which can be used to disconnect *func*)
        """
        return self._observers.connect("picked", lambda idx, val: func(idx, val))


class scatter_selector_index(scatter_selector):
    """
    A widget for selecting a point in a scatter plot. callback will receive the index of
    the selected point as an argument.
    """

    def _init_val(self):
        self.val = 0

    def _process(self, idx, val):
        self._observers.process("picked", idx)

    def on_changed(self, func):
        """
        When a point is clicked calll *func* with the newly selected point's index
        and position as arguments.

        Parameters
        ----------
        func : callable
            Function to call when slider is changed.
            The function must accept a single int as its arguments.

        Returns
        -------
        int
            Connection id (which can be used to disconnect *func*)
        """
        return self._observers.connect("picked", lambda idx: func(idx))


class scatter_selector_value(scatter_selector):
    """
    A widget for selecting a point in a scatter plot. callbacks will receive the x,y position of
    the selected point as arguments.
    """

    def _init_val(self):
        self.val = (self._x[0], self._y[0])

    def _process(self, idx, val):
        self._observers.process("picked", val)

    def on_changed(self, func):
        """
        When a point is clicked calll *func* with the newly selected point's index
        as arguments.

        Parameters
        ----------
        func : callable
            Function to call when slider is changed.
            The function must accept a single int as its arguments.

        Returns
        -------
        int
            Connection id (which can be used to disconnect *func*)
        """
        return self._observers.connect("picked", lambda val: func(val))


# slider widgets are taken almost verbatim from https://github.com/matplotlib/matplotlib/pull/18829/files
# which was written by me - but incorporates much of the existing matplotlib slider infrastructure
class SliderBase(AxesWidget):
    def __init__(
        self, ax, orientation, closedmin, closedmax, valmin, valmax, valfmt, dragging, valstep
    ):
        if ax.name == "3d":
            raise ValueError("Sliders cannot be added to 3D Axes")

        super().__init__(ax)

        self.orientation = orientation
        self.closedmin = closedmin
        self.closedmax = closedmax
        self.valmin = valmin
        self.valmax = valmax
        self.valstep = valstep
        self.drag_active = False
        self.valfmt = valfmt

        if orientation == "vertical":
            ax.set_ylim((valmin, valmax))
            axis = ax.yaxis
        else:
            ax.set_xlim((valmin, valmax))
            axis = ax.xaxis

        self._fmt = axis.get_major_formatter()
        if not isinstance(self._fmt, ticker.ScalarFormatter):
            self._fmt = ticker.ScalarFormatter()
            self._fmt.set_axis(axis)
        self._fmt.set_useOffset(False)  # No additive offset.
        self._fmt.set_useMathText(True)  # x sign before multiplicative offset.

        ax.set_xticks([])
        ax.set_yticks([])
        ax.set_navigate(False)
        self.connect_event("button_press_event", self._update)
        self.connect_event("button_release_event", self._update)
        if dragging:
            self.connect_event("motion_notify_event", self._update)
        self._observers = cbook.CallbackRegistry()

    def _stepped_value(self, val):
        if self.valstep:
            return self.valmin + round((val - self.valmin) / self.valstep) * self.valstep
        return val

    def disconnect(self, cid):
        """
        Remove the observer with connection id *cid*

        Parameters
        ----------
        cid : int
            Connection id of the observer to be removed
        """
        self._observers.disconnect(cid)

    def reset(self):
        """Reset the slider to the initial value"""
        if self.val != self.valinit:
            self.set_val(self.valinit)


class RangeSlider(SliderBase):
    """
    A slider representing a floating point range.

    Create a slider from *valmin* to *valmax* in axes *ax*. For the slider to
    remain responsive you must maintain a reference to it. Call
    :meth:`on_changed` to connect to the slider event.

    Attributes
    ----------
    val : tuple[float]
        Slider value.
    """

    def __init__(
        self,
        ax,
        label,
        valmin,
        valmax,
        valinit=None,
        valfmt=None,
        closedmin=True,
        closedmax=True,
        dragging=True,
        valstep=None,
        orientation="horizontal",
        **kwargs,
    ):
        """
        Parameters
        ----------
        ax : Axes
            The Axes to put the slider in.
        label : str
            Slider label.
        valmin : float
            The minimum value of the slider.
        valmax : float
            The maximum value of the slider.
        valinit : tuple[float] or None, default: None
            The initial positions of the slider. If None the initial positions
            will be at the 25th and 75th percentiles of the range.
        valfmt : str, default: None
            %-format string used to format the slider values.  If None, a
            `.ScalarFormatter` is used instead.
        closedmin : bool, default: True
            Whether the slider interval is closed on the bottom.
        closedmax : bool, default: True
            Whether the slider interval is closed on the top.
        dragging : bool, default: True
            If True the slider can be dragged by the mouse.
        valstep : float, default: None
            If given, the slider will snap to multiples of *valstep*.
        orientation : {'horizontal', 'vertical'}, default: 'horizontal'
            The orientation of the slider.

        Notes
        -----
        Additional kwargs are passed on to ``self.poly`` which is the
        `~matplotlib.patches.Rectangle` that draws the slider knob.  See the
        `.Rectangle` documentation for valid property names (``facecolor``,
        ``edgecolor``, ``alpha``, etc.).
        """
        super().__init__(
            ax, orientation, closedmin, closedmax, valmin, valmax, valfmt, dragging, valstep
        )

        self.val = valinit
        if valinit is None:
            valinit = np.array([valmin + 0.25 * valmax, valmin + 0.75 * valmax])
        else:
            valinit = self._value_in_bounds(valinit)
        self.val = valinit
        self.valinit = valinit
        if orientation == "vertical":
            self.poly = ax.axhspan(valinit[0], valinit[1], 0, 1, **kwargs)
        else:
            self.poly = ax.axvspan(valinit[0], valinit[1], 0, 1, **kwargs)

        if orientation == "vertical":
            self.label = ax.text(
                0.5,
                1.02,
                label,
                transform=ax.transAxes,
                verticalalignment="bottom",
                horizontalalignment="center",
            )

            self.valtext = ax.text(
                0.5,
                -0.02,
                self._format(valinit),
                transform=ax.transAxes,
                verticalalignment="top",
                horizontalalignment="center",
            )
        else:
            self.label = ax.text(
                -0.02,
                0.5,
                label,
                transform=ax.transAxes,
                verticalalignment="center",
                horizontalalignment="right",
            )

            self.valtext = ax.text(
                1.02,
                0.5,
                self._format(valinit),
                transform=ax.transAxes,
                verticalalignment="center",
                horizontalalignment="left",
            )

        self.set_val(valinit)

    def _min_in_bounds(self, min):
        """
        Ensure the new min value is between valmin and self.val[1]
        """
        if min <= self.valmin:
            if not self.closedmin:
                return self.val[0]
            min = self.valmin

        if min > self.val[1]:
            min = self.val[1]
        return self._stepped_value(min)

    def _max_in_bounds(self, max):
        """
        Ensure the new max value is between valmax and self.val[0]
        """
        if max >= self.valmax:
            if not self.closedmax:
                return self.val[1]
            max = self.valmax

        if max <= self.val[0]:
            max = self.val[0]
        return self._stepped_value(max)

    def _value_in_bounds(self, val):
        return (self._min_in_bounds(val[0]), self._max_in_bounds(val[1]))

    def _update_val_from_pos(self, pos):
        """
        Given a position update the *val*
        """
        idx = np.argmin(np.abs(self.val - pos))
        if idx == 0:
            val = self._min_in_bounds(pos)
            self.set_min(val)
        else:
            val = self._max_in_bounds(pos)
            self.set_max(val)

    def _update(self, event):
        """Update the slider position."""
        if self.ignore(event) or event.button != 1:
            return

        if event.name == "button_press_event" and event.inaxes == self.ax:
            self.drag_active = True
            event.canvas.grab_mouse(self.ax)

        if not self.drag_active:
            return

        elif (event.name == "button_release_event") or (
            event.name == "button_press_event" and event.inaxes != self.ax
        ):
            self.drag_active = False
            event.canvas.release_mouse(self.ax)
            return
        if self.orientation == "vertical":
            self._update_val_from_pos(event.ydata)
        else:
            self._update_val_from_pos(event.xdata)

    def _format(self, val):
        """Pretty-print *val*."""
        if self.valfmt is not None:
            return (self.valfmt % val[0], self.valfmt % val[1])
        else:
            # fmt.get_offset is actually the multiplicative factor, if any.
            _, s1, s2, _ = self._fmt.format_ticks([self.valmin, *val, self.valmax])
            # fmt.get_offset is actually the multiplicative factor, if any.
            s1 += self._fmt.get_offset()
            s2 += self._fmt.get_offset()
            # use raw string to avoid issues with backslashes from
            return rf"({s1}, {s2})"

    def set_min(self, min):
        """
        Set the lower value of the slider to *min*

        Parameters
        ----------
        min : float
        """
        self.set_val((min, self.val[1]))

    def set_max(self, max):
        """
        Set the lower value of the slider to *max*

        Parameters
        ----------
        max : float
        """
        self.set_val((self.val[0], max))

    def set_val(self, val):
        """
        Set slider value to *val*

        Parameters
        ----------
        val : tuple or arraylike of float
        """
        val = np.sort(np.asanyarray(val))
        if val.shape != (2,):
            raise ValueError(f"val must have shape (2,) but has shape {val.shape}")
        val[0] = self._min_in_bounds(val[0])
        val[1] = self._max_in_bounds(val[1])
        xy = self.poly.xy
        if self.orientation == "vertical":
            xy[0] = 0, val[0]
            xy[1] = 0, val[1]
            xy[2] = 1, val[1]
            xy[3] = 1, val[0]
            xy[4] = 0, val[0]
        else:
            xy[0] = val[0], 0
            xy[1] = val[0], 1
            xy[2] = val[1], 1
            xy[3] = val[1], 0
            xy[4] = val[0], 0
        self.poly.xy = xy
        self.valtext.set_text(self._format(val))
        if self.drawon:
            self.ax.figure.canvas.draw_idle()
        self.val = val
        if self.eventson:
            self._observers.process("changed", val)

    def on_changed(self, func):
        """
        When the slider value is changed call *func* with the new
        slider value

        Parameters
        ----------
        func : callable
            Function to call when slider is changed.
            The function must accept a numpy array with shape (2,) float
            as its argument.

        Returns
        -------
        int
            Connection id (which can be used to disconnect *func*)
        """
        return self._observers.connect("changed", func)<|MERGE_RESOLUTION|>--- conflicted
+++ resolved
@@ -1,10 +1,7 @@
-<<<<<<< HEAD
 """Custom matplotlib widgets made for use in this library."""
 
-=======
 import numpy as np
 from matplotlib import cbook, ticker
->>>>>>> e1fde9d0
 from matplotlib.cbook import CallbackRegistry
 from matplotlib.widgets import AxesWidget
 
